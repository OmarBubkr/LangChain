--- conflicted
+++ resolved
@@ -10,11 +10,7 @@
 from langchain.callbacks.manager import Callbacks
 from langchain.chains.llm import LLMChain
 from langchain.evaluation.qa.eval_prompt import CONTEXT_PROMPT, COT_PROMPT, PROMPT
-<<<<<<< HEAD
-from langchain.evaluation.schema import EvalChain
-=======
-from langchain.evaluation.schema import StringEvaluator
->>>>>>> f3de5c4f
+from langchain.evaluation.schema import EvalChain, StringEvaluator
 
 
 def _parse_string_eval_output(text: str) -> dict:
@@ -39,11 +35,7 @@
     }
 
 
-<<<<<<< HEAD
-class QAEvalChain(EvalChain, LLMChain):
-=======
-class QAEvalChain(LLMChain, StringEvaluator):
->>>>>>> f3de5c4f
+class QAEvalChain(LLMChain, StringEvaluator, EvalChain):
     """LLM Chain specifically for evaluating question answering."""
 
     class Config:
@@ -144,11 +136,7 @@
         return _parse_string_eval_output(result["text"])
 
 
-<<<<<<< HEAD
-class ContextQAEvalChain(EvalChain, LLMChain):
-=======
-class ContextQAEvalChain(LLMChain, StringEvaluator):
->>>>>>> f3de5c4f
+class ContextQAEvalChain(LLMChain, StringEvaluator, EvalChain):
     """LLM Chain specifically for evaluating QA w/o GT based on context"""
 
     @classmethod
