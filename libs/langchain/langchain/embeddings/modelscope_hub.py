--- conflicted
+++ resolved
@@ -1,15 +1,9 @@
-<<<<<<< HEAD
 """Wrapper around ModelScopeHub embedding models."""
-from typing import Any, List, Sequence
-=======
-from typing import Any, List, Optional
->>>>>>> 6b007e28
+from typing import Any, List, Optional, Sequence
 
 from pydantic import BaseModel, Extra
 
-from langchain.callbacks.manager import (
-    CallbackManagerForEmbeddingsRun,
-)
+from langchain.callbacks.manager import CallbackManagerForEmbeddingsRun
 from langchain.embeddings.base import Embeddings
 
 
